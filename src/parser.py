--- conflicted
+++ resolved
@@ -214,18 +214,6 @@
             app.resource["cli"]["file_name"],
             self.NEW_APK_ARG,
             app.download_file_name,
-<<<<<<< HEAD
-            self.PATCHES_ARG,
-            app.resource["patches"]["file_name"],
-            self.OUTPUT_ARG,
-            app.get_output_file_name(),
-            self.KEYSTORE_ARG,
-            app.keystore_name,
-            self.OPTIONS_ARG,
-            app.options_file,
-			exp,
-=======
->>>>>>> 7161c60c
         ]
 
     def _add_patch_bundles(self: Self, args: list[str], app: APP) -> None:
@@ -246,6 +234,8 @@
                 app.get_output_file_name(),
                 self.KEYSTORE_ARG,
                 app.keystore_name,
+                self.OPTIONS_ARG,
+                app.options_file,
                 "--force",
             ],
         )
